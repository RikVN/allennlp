--- conflicted
+++ resolved
@@ -57,10 +57,6 @@
         tokenizer: Optional[Tokenizer] = None,
         token_indexers: Optional[Dict[str, TokenIndexer]] = None,
         cuda_device: Optional[Union[int, torch.device]] = None,
-<<<<<<< HEAD
-    ) -> None:
-        super().__init__()
-=======
         max_instances: Optional[int] = None,
     ) -> None:
         super().__init__(
@@ -68,7 +64,6 @@
             manual_distributed_sharding=True,
             manual_multi_process_sharding=True,
         )
->>>>>>> d824dddb
 
         if cuda_device is None:
             from torch import cuda
@@ -142,7 +137,7 @@
             sentence = json_blob["sentence"]
             label = bool(json_blob["label"])
             instance = self.text_to_instance(identifier, sentence, label)
-            yield instance
+                yield instance
 
     @overrides
     def text_to_instance(
