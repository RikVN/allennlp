--- conflicted
+++ resolved
@@ -1,85 +1,4 @@
-<<<<<<< HEAD
-from typing import Dict, Any, Union, Optional
-
-import torch
-import numpy as np
-from overrides import overrides
-
-from allennlp.data.fields.field import Field
-
-
-class ArrayField(Field[torch.Tensor]):
-    """
-    A class representing a tensor, which could have arbitrary dimensions.
-    A batch of these tensors are padded to the max dimension length in the batch
-    for each dimension.
-    """
-
-    __slots__ = ["tensor", "padding_value"]
-
-    def __init__(
-        self,
-        tensor: Union[torch.Tensor, np.ndarray],
-        padding_value: Any = 0.0,
-        dtype: Optional[Union[np.dtype, torch.dtype]] = None,
-    ) -> None:
-        if dtype is not None:
-            if isinstance(tensor, np.ndarray):
-                tensor = tensor.astype(dtype)
-            elif isinstance(tensor, torch.Tensor):
-                tensor = tensor.to(dtype)
-            else:
-                raise ValueError("Did not recognize the type of `tensor`.")
-        if isinstance(tensor, np.ndarray):
-            tensor = torch.from_numpy(tensor)
-
-        self.tensor = tensor.cpu()
-        self.padding_value = padding_value
-
-    @overrides
-    def get_padding_lengths(self) -> Dict[str, int]:
-        return {"dimension_" + str(i): shape for i, shape in enumerate(self.tensor.size())}
-
-    @overrides
-    def as_tensor(self, padding_lengths: Dict[str, int]) -> torch.Tensor:
-        tensor = self.tensor
-        while len(tensor.size()) < len(padding_lengths):
-            tensor = tensor.unsqueeze(-1)
-        pad = [
-            padding
-            for i, dimension_size in reversed(list(enumerate(tensor.size())))
-            for padding in [0, padding_lengths["dimension_" + str(i)] - dimension_size]
-        ]
-        return torch.nn.functional.pad(tensor, pad, value=self.padding_value)
-
-    @overrides
-    def empty_field(self):
-        # Pass the padding_value, so that any outer field, e.g., `ListField[ArrayField]` uses the
-        # same padding_value in the padded ArrayFields
-        return ArrayField(
-            torch.tensor([], dtype=self.tensor.dtype), padding_value=self.padding_value
-        )
-
-    def __str__(self) -> str:
-        return f"ArrayField with shape: {self.tensor.size()} and dtype: {self.tensor.dtype}."
-
-    def __len__(self):
-        return 1 if len(self.tensor.size()) <= 0 else self.tensor.size(0)
-
-    def __eq__(self, other) -> bool:
-        if isinstance(self, other.__class__):
-            return (
-                torch.equal(self.tensor, other.tensor) and self.padding_value == other.padding_value
-            )
-        return NotImplemented
-
-    @property
-    def array(self):
-        """This is a compatibility method that returns the underlying tensor as a numpy array."""
-        return self.tensor.numpy()
-=======
 from allennlp.data.fields.tensor_field import TensorField
 
 ArrayField = TensorField
-"""For backwards compatibility, we keep the name `ArrayField`."""
->>>>>>> 2985236f
+"""For backwards compatibility, we keep the name `ArrayField`."""