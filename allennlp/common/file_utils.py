"""
Utilities for working with the local dataset cache.
"""

import glob
import io
import os
import logging
import tempfile
import json
from os import PathLike
from urllib.parse import urlparse
from pathlib import Path
from typing import Optional, Tuple, Union, IO, Callable, Set, List, Iterator, Iterable
from hashlib import sha256
from functools import wraps
from weakref import WeakValueDictionary
from zipfile import ZipFile, is_zipfile
import tarfile
import shutil
import pickle

import numpy as np

import boto3
import botocore
import torch
from botocore.exceptions import ClientError, EndpointConnectionError
from filelock import FileLock
import requests
from requests.adapters import HTTPAdapter
from requests.exceptions import ConnectionError
from requests.packages.urllib3.util.retry import Retry
import lmdb 

from allennlp.common.tqdm import Tqdm

logger = logging.getLogger(__name__)

CACHE_ROOT = Path(os.getenv("ALLENNLP_CACHE_ROOT", Path.home() / ".allennlp"))
CACHE_DIRECTORY = str(CACHE_ROOT / "cache")
DEPRECATED_CACHE_DIRECTORY = str(CACHE_ROOT / "datasets")

# This variable was deprecated in 0.7.2 since we use a single folder for caching
# all types of files (datasets, models, etc.)
DATASET_CACHE = CACHE_DIRECTORY

# Warn if the user is still using the deprecated cache directory.
if os.path.exists(DEPRECATED_CACHE_DIRECTORY):
    logger.warning(
        f"Deprecated cache directory found ({DEPRECATED_CACHE_DIRECTORY}).  "
        f"Please remove this directory from your system to free up space."
    )


def url_to_filename(url: str, etag: str = None) -> str:
    """
    Convert `url` into a hashed filename in a repeatable way.
    If `etag` is specified, append its hash to the url's, delimited
    by a period.
    """
    url_bytes = url.encode("utf-8")
    url_hash = sha256(url_bytes)
    filename = url_hash.hexdigest()

    if etag:
        etag_bytes = etag.encode("utf-8")
        etag_hash = sha256(etag_bytes)
        filename += "." + etag_hash.hexdigest()

    return filename


def filename_to_url(filename: str, cache_dir: Union[str, Path] = None) -> Tuple[str, str]:
    """
    Return the url and etag (which may be `None`) stored for `filename`.
    Raise `FileNotFoundError` if `filename` or its stored metadata do not exist.
    """
    if cache_dir is None:
        cache_dir = CACHE_DIRECTORY

    cache_path = os.path.join(cache_dir, filename)
    if not os.path.exists(cache_path):
        raise FileNotFoundError("file {} not found".format(cache_path))

    meta_path = cache_path + ".json"
    if not os.path.exists(meta_path):
        raise FileNotFoundError("file {} not found".format(meta_path))

    with open(meta_path) as meta_file:
        metadata = json.load(meta_file)
    url = metadata["url"]
    etag = metadata["etag"]

    return url, etag


def cached_path(
    url_or_filename: Union[str, PathLike],
    cache_dir: Union[str, Path] = None,
    extract_archive: bool = False,
    force_extract: bool = False,
) -> str:
    """
    Given something that might be a URL (or might be a local path),
    determine which. If it's a URL, download the file and cache it, and
    return the path to the cached file. If it's already a local path,
    make sure the file exists and then return the path.

    # Parameters

    url_or_filename : `Union[str, Path]`
        A URL or local file to parse and possibly download.

    cache_dir : `Union[str, Path]`, optional (default = `None`)
        The directory to cache downloads.

    extract_archive : `bool`, optional (default = `False`)
        If `True`, then zip or tar.gz archives will be automatically extracted.
        In which case the directory is returned.

    force_extract : `bool`, optional (default = `False`)
        If `True` and the file is an archive file, it will be extracted regardless
        of whether or not the extracted directory already exists.
    """
    if cache_dir is None:
        cache_dir = CACHE_DIRECTORY

    if isinstance(url_or_filename, PathLike):
        url_or_filename = str(url_or_filename)

    # If we're using the /a/b/foo.zip!c/d/file.txt syntax, handle it here.
    exclamation_index = url_or_filename.find("!")
    if extract_archive and exclamation_index >= 0:
        archive_path = url_or_filename[:exclamation_index]
        archive_path = cached_path(archive_path, cache_dir, True, force_extract)
        if not os.path.isdir(archive_path):
            raise ValueError(
                f"{url_or_filename} uses the ! syntax, but does not specify an archive file."
            )
        return os.path.join(archive_path, url_or_filename[exclamation_index + 1 :])

    url_or_filename = os.path.expanduser(url_or_filename)
    parsed = urlparse(url_or_filename)

    file_path: str
    extraction_path: Optional[str] = None

    if parsed.scheme in ("http", "https", "s3"):
        # URL, so get it from the cache (downloading if necessary)
        file_path = get_from_cache(url_or_filename, cache_dir)

        if extract_archive and (is_zipfile(file_path) or tarfile.is_tarfile(file_path)):
            # This is the path the file should be extracted to.
            # For example ~/.allennlp/cache/234234.21341 -> ~/.allennlp/cache/234234.21341-extracted
            extraction_path = file_path + "-extracted"

    elif os.path.exists(url_or_filename):
        # File, and it exists.
        file_path = url_or_filename

        if extract_archive and (is_zipfile(file_path) or tarfile.is_tarfile(file_path)):
            # This is the path the file should be extracted to.
            # For example model.tar.gz -> model-tar-gz-extracted
            extraction_dir, extraction_name = os.path.split(file_path)
            extraction_name = extraction_name.replace(".", "-") + "-extracted"
            extraction_path = os.path.join(extraction_dir, extraction_name)

    elif parsed.scheme == "":
        # File, but it doesn't exist.
        raise FileNotFoundError("file {} not found".format(url_or_filename))

    else:
        # Something unknown
        raise ValueError("unable to parse {} as a URL or as a local path".format(url_or_filename))

    if extraction_path is not None:
        # No need to extract again.
        if os.path.isdir(extraction_path) and os.listdir(extraction_path) and not force_extract:
            return extraction_path

        # Extract it.
        with FileLock(file_path + ".lock"):
            shutil.rmtree(extraction_path, ignore_errors=True)
            os.makedirs(extraction_path)
            if is_zipfile(file_path):
                with ZipFile(file_path, "r") as zip_file:
                    zip_file.extractall(extraction_path)
                    zip_file.close()
            else:
                tar_file = tarfile.open(file_path)
                tar_file.extractall(extraction_path)
                tar_file.close()

        return extraction_path

    return file_path


def is_url_or_existing_file(url_or_filename: Union[str, Path, None]) -> bool:
    """
    Given something that might be a URL (or might be a local path),
    determine check if it's url or an existing file path.
    """
    if url_or_filename is None:
        return False
    url_or_filename = os.path.expanduser(str(url_or_filename))
    parsed = urlparse(url_or_filename)
    return parsed.scheme in ("http", "https", "s3") or os.path.exists(url_or_filename)


def _split_s3_path(url: str) -> Tuple[str, str]:
    """Split a full s3 path into the bucket name and path."""
    parsed = urlparse(url)
    if not parsed.netloc or not parsed.path:
        raise ValueError("bad s3 path {}".format(url))
    bucket_name = parsed.netloc
    s3_path = parsed.path
    # Remove '/' at beginning of path.
    if s3_path.startswith("/"):
        s3_path = s3_path[1:]
    return bucket_name, s3_path


def _s3_request(func: Callable):
    """
    Wrapper function for s3 requests in order to create more helpful error
    messages.
    """

    @wraps(func)
    def wrapper(url: str, *args, **kwargs):
        try:
            return func(url, *args, **kwargs)
        except ClientError as exc:
            if int(exc.response["Error"]["Code"]) == 404:
                raise FileNotFoundError("file {} not found".format(url))
            else:
                raise

    return wrapper


def _get_s3_resource():
    session = boto3.session.Session()
    if session.get_credentials() is None:
        # Use unsigned requests.
        s3_resource = session.resource(
            "s3", config=botocore.client.Config(signature_version=botocore.UNSIGNED)
        )
    else:
        s3_resource = session.resource("s3")
    return s3_resource


@_s3_request
def _s3_etag(url: str) -> Optional[str]:
    """Check ETag on S3 object."""
    s3_resource = _get_s3_resource()
    bucket_name, s3_path = _split_s3_path(url)
    s3_object = s3_resource.Object(bucket_name, s3_path)
    return s3_object.e_tag


@_s3_request
def _s3_get(url: str, temp_file: IO) -> None:
    """Pull a file directly from S3."""
    s3_resource = _get_s3_resource()
    bucket_name, s3_path = _split_s3_path(url)
    s3_resource.Bucket(bucket_name).download_fileobj(s3_path, temp_file)


def _session_with_backoff() -> requests.Session:
    """
    We ran into an issue where http requests to s3 were timing out,
    possibly because we were making too many requests too quickly.
    This helper function returns a requests session that has retry-with-backoff
    built in. See
    <https://stackoverflow.com/questions/23267409/how-to-implement-retry-mechanism-into-python-requests-library>.
    """
    session = requests.Session()
    retries = Retry(total=5, backoff_factor=1, status_forcelist=[502, 503, 504])
    session.mount("http://", HTTPAdapter(max_retries=retries))
    session.mount("https://", HTTPAdapter(max_retries=retries))

    return session


def _http_etag(url: str) -> Optional[str]:
    with _session_with_backoff() as session:
        response = session.head(url, allow_redirects=True)
    if response.status_code != 200:
        raise IOError(
            "HEAD request failed for url {} with status code {}".format(url, response.status_code)
        )
    return response.headers.get("ETag")


def _http_get(url: str, temp_file: IO) -> None:
    with _session_with_backoff() as session:
        req = session.get(url, stream=True)
        content_length = req.headers.get("Content-Length")
        total = int(content_length) if content_length is not None else None
        progress = Tqdm.tqdm(unit="B", total=total, desc="downloading")
        for chunk in req.iter_content(chunk_size=1024):
            if chunk:  # filter out keep-alive new chunks
                progress.update(len(chunk))
                temp_file.write(chunk)
        progress.close()


def _find_latest_cached(url: str, cache_dir: Union[str, Path]) -> Optional[str]:
    filename = url_to_filename(url)
    cache_path = os.path.join(cache_dir, filename)
    candidates: List[Tuple[str, float]] = []
    for path in glob.glob(cache_path + "*"):
        if path.endswith(".json"):
            continue
        mtime = os.path.getmtime(path)
        candidates.append((path, mtime))
    # Sort candidates by modification time, newest first.
    candidates.sort(key=lambda x: x[1], reverse=True)
    if candidates:
        return candidates[0][0]
    return None


def _serialize(data):
    buffer = pickle.dumps(data, protocol=-1)
    return np.frombuffer(buffer, dtype=np.uint8)

<<<<<<< HEAD
class LmdbCache:
    """
    This is a connect manager to save the feature from reader into disk lmdb file.

    TODO: We may also want to provide the in-memory cache in the future, it should be
    multi-threaded safe. It also provides the ability to cache the feature in the memory
    to reduce I/O usage.
    """
    def __init__(self, cache_filename, read_only=False) -> None:
        self.cache_filename = cache_filename
        self.cache_directory = os.path.dirname(self.cache_filename)
        # the index list is a dictionary we maintained in the lmdb env.
        if read_only:
            self.env = lmdb.open(self.cache_filename, max_readers=1, readonly=True, lock=False,
                             readahead=False, meminit=False)
        else:
            self.env = lmdb.open(self.cache_filename, map_size=1099511627776)

        with self.env.begin(write=False) as txn:
            _indexs = txn.get("_indexs".encode())

        if _indexs != None:
            _indexs = pickle.loads(_indexs)
        else:
            _indexs = {}
            with self.env.begin(write=True) as txn:
                txn.put("_indexs".encode(), _serialize(_indexs))

        self._indexs = _indexs

    def __contains__(self, index):
        # check whether the index is exist in keylist
        # update the _indexs
        with self.env.begin(write=False) as txn:
            self._indexs = pickle.loads(txn.get("_indexs".encode()))
=======
>>>>>>> 0a4765c4

class TensorCache:
    def __init__(
        self,
        filename: Union[str, PathLike],
        map_size: int = 1024*1024*1024*1024
    ) -> None:
        self.lmdb_env = lmdb.open(
            filename,
            subdir=False,
            map_size=map_size,
            max_readers=os.cpu_count() * 2,
            max_spare_txns=os.cpu_count() * 2,
            metasync=False,
            sync=True,
            readahead=False,
            meminit=False)

        # We have another cache here that makes sure we return the same object for the same key. Without it,
        # you would get a different tensor, using different memory, every time you call __getitem__(), even
        # if you call it with the same key.
        # The downside is that we can't keep self.cache_cache up to date when multiple processes modify the
        # cache at the same time. We can guarantee though that it is up to date as long as processes either
        # write new values, or read existing ones.
        self.cache_cache = WeakValueDictionary()

    def __contains__(self, key: str):
        if key in self.cache_cache:
            return True
        encoded_key = key.encode()
        with self.lmdb_env.begin(write=False) as txn:
            result = txn.get(encoded_key)
            return result is not None

    def __getitem__(self, key: str):
        try:
            return self.cache_cache[key]
        except KeyError:
            encoded_key = key.encode()
            with self.lmdb_env.begin(write=False) as txn:
                buffer = txn.get(encoded_key)
                if buffer is None:
                    raise KeyError()
                tensor = torch.load(io.BytesIO(buffer), map_location="cpu")
            self.cache_cache[key] = tensor
            return tensor

    def __setitem__(self, key: str, tensor: torch.Tensor):
        encoded_key = key.encode()
        buffer = io.BytesIO()
        if tensor.storage().size() != np.prod(tensor.size()):
            tensor = tensor.clone()
        assert tensor.storage().size() == np.prod(tensor.size())
        torch.save(tensor.detach(), buffer, pickle_protocol=pickle.HIGHEST_PROTOCOL)
        with self.lmdb_env.begin(write=True) as txn:
            txn.put(encoded_key, buffer.getbuffer())

        self.cache_cache[key] = tensor

    def __delitem__(self, key: str):
        encoded_key = key.encode()
        with self.lmdb_env.begin(write=True) as txn:
            txn.delete(encoded_key)

<<<<<<< HEAD
    def __setitem__(self, index, value):
        # update the _indexs
        self._indexs[index] = None

        with self.env.begin(write=True) as txn:
            txn.put(index.encode(), _serialize(value))
            txn.put("_indexs".encode(), _serialize(self._indexs))

=======
        try:
            del self.cache_cache[key]
        except KeyError:
            pass

>>>>>>> 0a4765c4
    def __del__(self):
        if self.lmdb_env is not None:
            self.lmdb_env.close()
            self.lmdb_env = None


class CacheFile:
    """
    This is a context manager that makes robust caching easier.

    On `__enter__`, an IO handle to a temporarily file is returned, which can
    be treated as if it's the actual cache file.

    On `__exit__`, the temporarily file is renamed to the cache file. If anything
    goes wrong while writing to the temporary file, it will be removed.
    """

    def __init__(self, cache_filename: Union[PathLike, str], mode="w+b") -> None:
        self.cache_filename = (
            cache_filename if isinstance(cache_filename, Path) else Path(cache_filename)
        )
        self.cache_directory = os.path.dirname(self.cache_filename)
        self.mode = mode
        self.temp_file = tempfile.NamedTemporaryFile(
            self.mode, dir=self.cache_directory, delete=False, suffix=".tmp"
        )

    def __enter__(self):
        return self.temp_file

    def __exit__(self, exc_type, exc_value, traceback):
        self.temp_file.close()
        if exc_value is None:
            # Success.
            logger.debug(
                "Renaming temp file %s to cache at %s", self.temp_file.name, self.cache_filename
            )
            # Rename the temp file to the actual cache filename.
            os.replace(self.temp_file.name, self.cache_filename)
            return True
        # Something went wrong, remove the temp file.
        logger.debug("removing temp file %s", self.temp_file.name)
        os.remove(self.temp_file.name)
        return False


# TODO(joelgrus): do we want to do checksums or anything like that?
def get_from_cache(url: str, cache_dir: Union[str, Path] = None) -> str:
    """
    Given a URL, look for the corresponding dataset in the local cache.
    If it's not there, download it. Then return the path to the cached file.
    """
    if cache_dir is None:
        cache_dir = CACHE_DIRECTORY

    os.makedirs(cache_dir, exist_ok=True)

    # Get eTag to add to filename, if it exists.
    try:
        if url.startswith("s3://"):
            etag = _s3_etag(url)
        else:
            etag = _http_etag(url)
    except (ConnectionError, EndpointConnectionError):
        # We might be offline, in which case we don't want to throw an error
        # just yet. Instead, we'll try to use the latest cached version of the
        # target resource, if it exists. We'll only throw an exception if we
        # haven't cached the resource at all yet.
        logger.warning(
            "Connection error occurred while trying to fetch ETag for %s. "
            "Will attempt to use latest cached version of resource",
            url,
        )
        latest_cached = _find_latest_cached(url, cache_dir)
        if latest_cached:
            logger.info(
                "ETag request failed with connection error, using latest cached "
                "version of %s: %s",
                url,
                latest_cached,
            )
            return latest_cached
        else:
            logger.error(
                "Connection failed while trying to fetch ETag, "
                "and no cached version of %s could be found",
                url,
            )
            raise
    except OSError:
        # OSError may be triggered if we were unable to fetch the eTag.
        # If this is the case, try to proceed without eTag check.
        etag = None

    filename = url_to_filename(url, etag)

    # Get cache path to put the file.
    cache_path = os.path.join(cache_dir, filename)

    # Multiple processes may be trying to cache the same file at once, so we need
    # to be a little careful to avoid race conditions. We do this using a lock file.
    # Only one process can own this lock file at a time, and a process will block
    # on the call to `lock.acquire()` until the process currently holding the lock
    # releases it.
    logger.debug("waiting to acquire lock on %s", cache_path)
    with FileLock(cache_path + ".lock"):
        if os.path.exists(cache_path):
            logger.info("cache of %s is up-to-date", url)
        else:
            with CacheFile(cache_path) as cache_file:
                logger.info("%s not found in cache, downloading to %s", url, cache_path)

                # GET file object
                if url.startswith("s3://"):
                    _s3_get(url, cache_file)
                else:
                    _http_get(url, cache_file)

            logger.debug("creating metadata file for %s", cache_path)
            meta = {"url": url, "etag": etag}
            meta_path = cache_path + ".json"
            with open(meta_path, "w") as meta_file:
                json.dump(meta, meta_file)

    return cache_path


def read_set_from_file(filename: str) -> Set[str]:
    """
    Extract a de-duped collection (set) of text from a file.
    Expected file format is one item per line.
    """
    collection = set()
    with open(filename, "r") as file_:
        for line in file_:
            collection.add(line.rstrip())
    return collection


def get_file_extension(path: str, dot=True, lower: bool = True):
    ext = os.path.splitext(path)[1]
    ext = ext if dot else ext[1:]
    return ext.lower() if lower else ext


def open_compressed(
    filename: Union[str, PathLike], mode: str = "rt", encoding: Optional[str] = "UTF-8", **kwargs
):
    if isinstance(filename, PathLike):
        filename = str(filename)
    open_fn: Callable = open

    if filename.endswith(".gz"):
        import gzip

        open_fn = gzip.open
    elif filename.endswith(".bz2"):
        import bz2

        open_fn = bz2.open
    return open_fn(filename, mode=mode, encoding=encoding, **kwargs)


def text_lines_from_file(filename: Union[str, PathLike], strip_lines: bool = True) -> Iterator[str]:
    with open_compressed(filename, "rt", encoding="UTF-8", errors="replace") as p:
        if strip_lines:
            for line in p:
                yield line.strip()
        else:
            yield from p


def json_lines_from_file(filename: Union[str, PathLike]) -> Iterable[Union[list, dict]]:
    return (json.loads(line) for line in text_lines_from_file(filename))<|MERGE_RESOLUTION|>--- conflicted
+++ resolved
@@ -31,7 +31,7 @@
 from requests.adapters import HTTPAdapter
 from requests.exceptions import ConnectionError
 from requests.packages.urllib3.util.retry import Retry
-import lmdb 
+import lmdb
 
 from allennlp.common.tqdm import Tqdm
 
@@ -328,45 +328,6 @@
 def _serialize(data):
     buffer = pickle.dumps(data, protocol=-1)
     return np.frombuffer(buffer, dtype=np.uint8)
-
-<<<<<<< HEAD
-class LmdbCache:
-    """
-    This is a connect manager to save the feature from reader into disk lmdb file.
-
-    TODO: We may also want to provide the in-memory cache in the future, it should be
-    multi-threaded safe. It also provides the ability to cache the feature in the memory
-    to reduce I/O usage.
-    """
-    def __init__(self, cache_filename, read_only=False) -> None:
-        self.cache_filename = cache_filename
-        self.cache_directory = os.path.dirname(self.cache_filename)
-        # the index list is a dictionary we maintained in the lmdb env.
-        if read_only:
-            self.env = lmdb.open(self.cache_filename, max_readers=1, readonly=True, lock=False,
-                             readahead=False, meminit=False)
-        else:
-            self.env = lmdb.open(self.cache_filename, map_size=1099511627776)
-
-        with self.env.begin(write=False) as txn:
-            _indexs = txn.get("_indexs".encode())
-
-        if _indexs != None:
-            _indexs = pickle.loads(_indexs)
-        else:
-            _indexs = {}
-            with self.env.begin(write=True) as txn:
-                txn.put("_indexs".encode(), _serialize(_indexs))
-
-        self._indexs = _indexs
-
-    def __contains__(self, index):
-        # check whether the index is exist in keylist
-        # update the _indexs
-        with self.env.begin(write=False) as txn:
-            self._indexs = pickle.loads(txn.get("_indexs".encode()))
-=======
->>>>>>> 0a4765c4
 
 class TensorCache:
     def __init__(
@@ -431,22 +392,11 @@
         with self.lmdb_env.begin(write=True) as txn:
             txn.delete(encoded_key)
 
-<<<<<<< HEAD
-    def __setitem__(self, index, value):
-        # update the _indexs
-        self._indexs[index] = None
-
-        with self.env.begin(write=True) as txn:
-            txn.put(index.encode(), _serialize(value))
-            txn.put("_indexs".encode(), _serialize(self._indexs))
-
-=======
         try:
             del self.cache_cache[key]
         except KeyError:
             pass
 
->>>>>>> 0a4765c4
     def __del__(self):
         if self.lmdb_env is not None:
             self.lmdb_env.close()
