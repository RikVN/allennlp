--- conflicted
+++ resolved
@@ -9,13 +9,10 @@
 import tempfile
 import json
 from abc import ABC
-<<<<<<< HEAD
-=======
 from collections import defaultdict
 from dataclasses import dataclass, asdict
 from datetime import timedelta
 from fnmatch import fnmatch
->>>>>>> 2985236f
 from os import PathLike
 from urllib.parse import urlparse
 from pathlib import Path
@@ -29,11 +26,8 @@
     List,
     Iterator,
     Iterable,
-<<<<<<< HEAD
-=======
     Dict,
     NamedTuple,
->>>>>>> 2985236f
     MutableMapping,
 )
 from hashlib import sha256
@@ -45,10 +39,7 @@
 import pickle
 
 import numpy as np
-<<<<<<< HEAD
-=======
 import time
->>>>>>> 2985236f
 
 import boto3
 import botocore
@@ -400,11 +391,6 @@
 
 
 class TensorCache(MutableMapping[str, Tensor], ABC):
-<<<<<<< HEAD
-    def __init__(
-        self, filename: Union[str, PathLike], map_size: int = 1024 * 1024 * 1024 * 1024
-    ) -> None:
-=======
     """
     This is a key-value store, mapping strings to tensors. The data is kept on disk,
     making this class useful as a cache for storing tensors.
@@ -434,7 +420,6 @@
             that number. Reasonable operating systems don't actually allocate that space
             until it is really needed.
         """
->>>>>>> 2985236f
         self.lmdb_env = lmdb.open(
             filename,
             subdir=False,
@@ -509,10 +494,7 @@
         return self.lmdb_env.stat()["entries"]
 
     def __iter__(self):
-<<<<<<< HEAD
-=======
         # It is not hard to implement this, but we have not needed it so far.
->>>>>>> 2985236f
         raise NotImplementedError()
 
 
@@ -527,13 +509,9 @@
     goes wrong while writing to the temporary file, it will be removed.
     """
 
-<<<<<<< HEAD
-    def __init__(self, cache_filename: Union[PathLike, str], mode="w+b") -> None:
-=======
     def __init__(
         self, cache_filename: Union[PathLike, str], mode: str = "w+b", suffix: str = ".tmp"
     ) -> None:
->>>>>>> 2985236f
         self.cache_filename = (
             cache_filename if isinstance(cache_filename, Path) else Path(cache_filename)
         )
@@ -757,9 +735,6 @@
 
 
 def json_lines_from_file(filename: Union[str, PathLike]) -> Iterable[Union[list, dict]]:
-<<<<<<< HEAD
-    return (json.loads(line) for line in text_lines_from_file(filename))
-=======
     return (json.loads(line) for line in text_lines_from_file(filename))
 
 
@@ -926,5 +901,4 @@
                 f"  {n_versions} {'versions' if n_versions > 1 else 'version'} extracted, "
                 f"latest {format_size(size)} from {format_timedelta(td)} ago"
             )
-    print(f"\nTotal size: {format_size(total_size)}")
->>>>>>> 2985236f
+    print(f"\nTotal size: {format_size(total_size)}")