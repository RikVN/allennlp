--- conflicted
+++ resolved
@@ -64,11 +64,7 @@
   "data_loader": {
     "batch_size": 32,
     "shuffle": true,
-<<<<<<< HEAD
-    #"max_instances_in_memory": 1024,
-=======
     "max_instances_in_memory": 1024
->>>>>>> 7b70d93b
   },
   "trainer": {
     "optimizer": {
